// This file is part of AngstromCube under MIT License

#include <cstdio> // std::printf
#include <cassert> // assert
#include <vector> // std::vector<T>
#include <cstdlib> // std::atoi, ::atof
#include <cstdint> // int8_t
#include <string> // std::string, ::string:npos

#include "green_input.hxx"

#include "status.hxx" // status_t

<<<<<<< HEAD
#ifdef    HAS_RAPIDXML
  // git clone https://github.com/dwd/rapidxml
  #include "rapidxml/rapidxml.hpp" // ::xml_document<>
  #include "rapidxml/rapidxml_utils.hpp" // rapidxml::file<>
=======
#ifdef  HAS_RAPIDXML
  // git clone https://github.com/dwd/rapidxml or https://github.com/discord/rapidxml
  #include "rapidxml.hpp" // ::xml_document<>
  #include "rapidxml_utils.hpp" // rapidxml::file<>
>>>>>>> d43c4c69

  #include "xml_reading.hxx" // ::find_attribute, ::find_child
#endif // HAS_RAPIDXML

#include "sho_tools.hxx" // ::nSHO
#include "xml_reading.hxx" // ::read_sequence
#include "inline_math.hxx" // set
#include "control.hxx" // ::get
#include "json_reading.hxx" // ::load_Hamiltonian

namespace green_input {

  status_t load_Hamiltonian(
        uint32_t ng[3] // numbers of grid points
      , int8_t bc[3] // boundary conditions
      , double hg[3] // grid spacings
      , std::vector<double> & Veff
      , int & natoms
      , std::vector<double> & xyzZinso
      , std::vector<std::vector<double>> & atom_mat
      , char const *const filename // ="Hmt.json", input
      , int const echo // =0, log-level
  ) {
      assert(nullptr != filename);
      if (std::string::npos != std::string(filename).find(".json")) {
          if (echo > 0) std::printf("# filename \"%s\" looks like .json formatted\n", filename);
          auto const json_stat = json_reading::load_Hamiltonian(ng, bc, hg, Veff, natoms, xyzZinso, atom_mat, filename, echo);
          if (0 == json_stat) {
              return 0;
          } else {
              if (echo > 0) std::printf("# failed to read file \"%s\" in .json format, try .xml\n", filename);
          }
      } else {
          if (echo > 0) std::printf("# filename \"%s\" looks like .xml formatted\n", filename);
      } // filename contains ".json"

#ifndef   HAS_RAPIDXML
      warn("Unable to load_Hamiltonian when compiled without -D HAS_RAPIDXML", 0);
      return STATUS_TEST_NOT_INCLUDED;
#else  // HAS_RAPIDXML

      rapidxml::xml_document<> doc;
      try {
          rapidxml::file<> infile(filename);
          try {
              doc.parse<0>(infile.data());
          } catch (...) {
              warn("failed to parse \"%s\"", filename);
              return -2; // error
          } // try + catch
      } catch (...) {
          warn("failed to open \"%s\"", filename);
          return -1; // error
      } // catch

      set(ng, 3, 0u);
      set(hg, 3, 1.);
      Veff.resize(0);
      natoms = 0;
      xyzZinso.resize(0);
      atom_mat.resize(0);

      auto const grid_Hamiltonian = doc.first_node("grid_Hamiltonian");
      if (grid_Hamiltonian) {
          auto const sho_atoms = xml_reading::find_child(grid_Hamiltonian, "sho_atoms", echo);
          if (sho_atoms) {
              auto const number = xml_reading::find_attribute(sho_atoms, "number", "0", echo);
              if (echo > 5) std::printf("# expect %s sho_atoms\n", number);
              natoms = std::atoi(number);
              xyzZinso.resize(natoms*8);
              atom_mat.resize(natoms);
              int ia{0};
              for (auto atom = sho_atoms->first_node(); atom; atom = atom->next_sibling()) {
                  auto const gid = xml_reading::find_attribute(atom, "gid", "-1");
                  if (echo > 5) std::printf("# <%s gid=%s>\n", atom->name(), gid);
                  xyzZinso[ia*8 + 4] = std::atoi(gid);

                  double pos[3] = {0, 0, 0};
                  auto const position = xml_reading::find_child(atom, "position", echo);
                  for (int d = 0; d < 3; ++d) {
                      char const axyz[] = {char('x' + d), '\0'}; // "x", "y", "z"
                      auto const value = xml_reading::find_attribute(position, axyz);
                      if (*value != '\0') {
                          pos[d] = std::atof(value);
                          if (echo > 5) std::printf("# %s= %.15g\n", axyz, pos[d]);
                      } else warn("no attribute '%c' found in <atom><position> in file \"%s\"", *axyz, filename);
                      xyzZinso[ia*8 + d] = pos[d];
                  } // d

                  auto const projectors = xml_reading::find_child(atom, "projectors", echo);
                  int numax{-1};
                  {
                      auto const value = xml_reading::find_attribute(projectors, "numax", "-1");
                      if (*value != '\0') {
                          numax = std::atoi(value);
                          if (echo > 5) std::printf("# numax= %d\n", numax);
                      } else warn("no attribute 'numax' found in <projectors> in file \"%s\"", filename);
                  }
                  double sigma{-1};
                  {
                      auto const value = xml_reading::find_attribute(projectors, "sigma", "");
                      if (*value != '\0') {
                          sigma = std::atof(value);
                          if (echo > 5) std::printf("# sigma= %g\n", sigma);
                      } else warn("no attribute 'sigma' found in <projectors> in file \"%s\"", filename);
                  }
                  xyzZinso[ia*8 + 5] = numax;
                  xyzZinso[ia*8 + 6] = sigma;
                  int const nSHO = sho_tools::nSHO(numax);
                  atom_mat[ia].resize(2*nSHO*nSHO);
                  for (int h0s1 = 0; h0s1 < 2; ++h0s1) {
                      auto const matrix_name = h0s1 ? "overlap" : "hamiltonian";
                      auto const matrix = xml_reading::find_child(atom, matrix_name, echo);
                      if (matrix) {
                          if (echo > 22) std::printf("# %s.values= %s\n", matrix_name, matrix->value());
                          auto const v = xml_reading::read_sequence<double>(matrix->value(), echo, nSHO*nSHO);
                          if (echo > 5) std::printf("# %s matrix has %ld values, expect %d x %d = %d\n",
                              matrix_name, v.size(), nSHO, nSHO, nSHO*nSHO);
                          assert(v.size() == nSHO*nSHO);
                          double maxdev{0}; // measure deviation from a symmetric matrix
                          for (int i = 0; i < nSHO; ++i) {
                              for (int j = 0; j < i; ++j) {
                                  maxdev = std::max(maxdev, std::abs(v[i*nSHO + j] - v[j*nSHO + i]));
                              } // j
                          } // i
                          if (echo > 3) std::printf("# %s matrix of atom #%s has a max deviation of %.1e from symmetric\n",
                                                      matrix_name, gid, maxdev);
                          if (maxdev > 1e-6) warn("%s matrix of atom #%s has a max deviation of %.1e from symmetric",
                                                      matrix_name, gid, maxdev);
                          set(atom_mat[ia].data() + h0s1*nSHO*nSHO, nSHO*nSHO, v.data()); // copy
                      } else warn("atom with global_id=%s has no %s matrix in file \"%s\"", gid, matrix_name, filename);
                  } // h0s1
                  ++ia; // count up the number of atoms
              } // atom
              assert(natoms == ia && "Inconsistency in file"); // sanity
          } else warn("no <sho_atoms> found in grid_Hamiltonian in file \"%s\"", filename);

          auto const spacing = xml_reading::find_child(grid_Hamiltonian, "spacing", echo);
          for (int d = 0; d < 3; ++d) {
              char axyz[] = {0, 0}; axyz[0] = 'x' + d; // "x", "y", "z"
              auto const value = xml_reading::find_attribute(spacing, axyz);
              if (*value != '\0') {
                  hg[d] = std::atof(value);
                  if (echo > 3) std::printf("# h%s = %.15g\n", axyz, hg[d]);
              } // value != ""
          } // d

          auto const boundary = xml_reading::find_child(grid_Hamiltonian, "boundary", echo);
          for (int d = 0; d < 3; ++d) {
              char axyz[] = {0, 0}; axyz[0] = 'x' + d; // "x", "y", "z"
              auto const value = xml_reading::find_attribute(boundary, axyz);
              if (*value != '\0') {
                  bc[d] = std::atoi(value);
                  if (echo > 3) std::printf("# BC%s = %d\n", axyz, bc[d]);
              } // value != ""
          } // d

          auto const potential = xml_reading::find_child(grid_Hamiltonian, "potential", echo);
          // if (echo > 0) std::printf("# potential pointer %p\n", (void*)potential);
          // ToDo: debug: segfaults on Mac M1 if not about 650 chars are inside the content of potential
          if (potential) {
              for (int d = 0; d < 3; ++d) {
                  char axyz[] = {'n', 0, 0}; axyz[1] = 'x' + d; // "nx", "ny", "nz"
                  auto const value = xml_reading::find_attribute(potential, axyz);
                  if (*value != '\0') {
                      ng[d] = std::atoi(value);
                      if (echo > 5) std::printf("# %s = %d\n", axyz, ng[d]);
                  } // value != ""
              } // d
              auto const ngall = (ng[0])*size_t(ng[1])*size_t(ng[2]);
              if (echo > 33) std::printf("# potential.values= %s\n", potential->value());
              Veff = xml_reading::read_sequence<double>(potential->value(), echo, ngall);
              if (echo > 2) std::printf("# potential has %ld values, expect %d x %d x %d = %ld\n",
                                                        Veff.size(), ng[0], ng[1], ng[2], ngall);
              if (Veff.size() != ngall) {
                  if (echo > 0) std::printf("# expected %d*%d*%d = %ld potential values but found %ld\n",
                                                        ng[2], ng[1], ng[0], ngall, Veff.size());
                  auto const empty_keyword = "green_input.empty.potential";
                  auto const empty = control::get(empty_keyword, 1.); // 0:error, 1:warn, 2:okay
                  if (empty > 0) { // ok
                      Veff.resize(ngall, 0.0); // very useful for testing
                      if (empty < 2) warn("in file \"%s\" %d*%d*%d = %ld potential values set to zero due to +%s=%g",
                                           filename, ng[2], ng[1], ng[0], ngall, empty_keyword, empty);
                  } else {
                      error("expected %d*%d*%d = %ld potential values but found %ld, try +%s=1 to override",
                              ng[2], ng[1], ng[0], ngall, Veff.size(), empty_keyword);
                      return -1; // failure
                  }
              } // Veff.size != ngall
          } else warn("grid_Hamiltonian has no potential in file \"%s\"", filename);

      } else warn("no grid_Hamiltonian found in file \"%s\"", filename);

#endif // HAS_RAPIDXML
      return 0; // success
  } // load_Hamiltonian

  status_t test_loading(int const echo=0) {
      uint32_t ng[3]; // numbers of grid points
      int8_t bc[3]; // boundary conditions
      double hg[3]; // grid spacings
      std::vector<double> Veff;
      int natoms;
      std::vector<double> xyzZinso;
      std::vector<std::vector<double>> atom_mat;
      auto const filename = control::get("hamiltonian.file", "Hmt.json");
      return load_Hamiltonian(ng, bc, hg, Veff, natoms, xyzZinso, atom_mat, filename, echo);
  } // test_loading

  status_t all_tests(int echo) {
      status_t stat(0);
      stat += test_loading(echo);
      return stat;
  } // all_tests

} // namespace green_input<|MERGE_RESOLUTION|>--- conflicted
+++ resolved
@@ -10,18 +10,10 @@
 #include "green_input.hxx"
 
 #include "status.hxx" // status_t
-
-<<<<<<< HEAD
-#ifdef    HAS_RAPIDXML
-  // git clone https://github.com/dwd/rapidxml
-  #include "rapidxml/rapidxml.hpp" // ::xml_document<>
-  #include "rapidxml/rapidxml_utils.hpp" // rapidxml::file<>
-=======
 #ifdef  HAS_RAPIDXML
   // git clone https://github.com/dwd/rapidxml or https://github.com/discord/rapidxml
   #include "rapidxml.hpp" // ::xml_document<>
   #include "rapidxml_utils.hpp" // rapidxml::file<>
->>>>>>> d43c4c69
 
   #include "xml_reading.hxx" // ::find_attribute, ::find_child
 #endif // HAS_RAPIDXML
