--- conflicted
+++ resolved
@@ -1,13 +1,8 @@
 ### #!/usr/bin/env bash
 
-<<<<<<< HEAD
 # exe="srun -n 1 cuda-memcheck /p/home/jusers/baumeister1/jusuf/a43/green/green"
 # exe="srun -n 1 /p/home/jusers/baumeister1/jusuf/a43/green/green"
 exe="./green"
-=======
-# exe="srun -n 1 compute-sanitizer --tool memcheck /p/home/jusers/baumeister1/jusuf/a43/green/green"
-exe="srun -n 1 /p/home/jusers/baumeister1/jusuf/a43/green/green"
->>>>>>> bcbbbe4b
 
 ## How to generate a test potential Hmt.xml for the Green function module?
 ##        +hamiltonian.export.format=xml +hamiltonian.export=-1
