--- conflicted
+++ resolved
@@ -8,13 +8,8 @@
 # Options
 option(HAS_MKL          "Using the Intel Math Kernel Library MKL"       OFF)
 option(HAS_UNIT_TESTS   "All modules offer self-tests (recommended)"    ON )
-<<<<<<< HEAD
 option(HAS_MPI          "Using the Message Passing Interface MPI"       ON )
 option(HAS_DEVEL        "Include experimental features"                 ON )
-=======
-option(HAS_MPI          "Using the Message Passing Interface MPI"       OFF)
-option(HAS_DEVEL        "Include experimental features"                 OFF)
->>>>>>> ee70fa6d
 option(HAS_TFQMRGPU     "Using the header-only version of tfQMRgpu"     OFF)
 option(HAS_RAPIDXML     "Using the 3rd party XML parser RapidXML"       ON )
 option(HAS_RAPIDJSON    "Using the 3rd party JSON parser RapidJSON"     OFF) ### errors
