--- conflicted
+++ resolved
@@ -223,23 +223,15 @@
 \subsection{Try a first structure}
 Make sure there is an \ttt{.xyz} file and run
 \begin{verbatim}
-<<<<<<< HEAD
-./a43 +verbosity=4 -t geometry_analysis. +geometry.file=molecule.xyz
-=======
 ./a43 -t geometry_analysis. \
         +geometry.file=molecule.xyz +verbosity=4
->>>>>>> f0a565a7
 \end{verbatim}
 in order to check if your geometry looks ok. Look out for warnings.
 There will be a summary of all warnings launched during the execution at the end of the logg.
 If we are free of severe warnings, continue with the next step:
 Let's say we have Aluminum in our system, the run:
 \begin{verbatim}
-<<<<<<< HEAD
-./a43 +verbosity=3 -t single_atom. +single_atom.test.Z=13
-=======
 ./a43 -t single_atom. +single_atom.test.Z=13 +verbosity=3
->>>>>>> f0a565a7
 \end{verbatim}
 
 \codename{} will the try to access a database of initial atomic potentials
@@ -249,13 +241,6 @@
 You can even add \ttt{+single\_atom.init.scf.maxit=33} to let the atomic density relax if e.g.~the \ac{xc} functional differs from the one that was used to generate the \ttt{Zeff.}-file.
 If the loading fails because of a missing file, you can bootstrap it:
 \begin{verbatim}
-<<<<<<< HEAD
-./a43 +verbosity=2 -t atom_core. +atom_core.test.Z=13
-\end{verbatim}
-or if the entire database was lost,
-\begin{verbatim}
-./a43 +verbosity=0 -t atom_core. +atom_core.test.Z=1 +atom_core.test.Z.end=99
-=======
 ./a43 -t atom_core. +atom_core.test.Z=13 +verbosity=2
 \end{verbatim}
 or if the entire database was lost,
@@ -263,29 +248,20 @@
 ./a43 -t atom_core. \
         +atom_core.test.Z=1 +atom_core.test.Z.end=99 \
         +verbosity=0
->>>>>>> f0a565a7
 \end{verbatim}
 
 Now, run the \ttt{single\_atom.} test for each of the elements in the system to see if there are warnings before you continue like this
 \begin{verbatim}
-<<<<<<< HEAD
-./a43 +verbosity=3 -t potential_generator. +geometry.file=molecule.xyz
-=======
 ./a43 -t potential_generator. \
         +geometry.file=molecule.xyz +verbosity=3
->>>>>>> f0a565a7
 \end{verbatim}
 \todo[inline]{we have not yet defined a functionality of main! only tests so far}
 
 For the advanced user, we recommend to inspect the logarithmic derivatives by
 \begin{verbatim}
-<<<<<<< HEAD
-./a43 +verbosity=7 -t single_atom. +single_atom.test.Z=13 +logder.start=-4 +logder.step=1e-4 +logder.stop=1.0
-=======
 ./a43 -t single_atom. +single_atom.test.Z=13 \
         +logder.start=-4 +logder.step=1e-4 +logder.stop=1.0 \
         +verbosity=7
->>>>>>> f0a565a7
 \end{verbatim}
 The output can be visualized by \ttt{gnuplot} or \ttt{xmgrace -nxy}.
 
